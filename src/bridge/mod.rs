// Copyright 2016 Openmarket
//
// Licensed under the Apache License, Version 2.0 (the "License");
// you may not use this file except in compliance with the License.
// You may obtain a copy of the License at
//
//     http://www.apache.org/licenses/LICENSE-2.0
//
// Unless required by applicable law or agreed to in writing, software
// distributed under the License is distributed on an "AS IS" BASIS,
// WITHOUT WARRANTIES OR CONDITIONS OF ANY KIND, either express or implied.
// See the License for the specific language governing permissions and
// limitations under the License.


//! The module responsible for mapping IRC and Matrix onto each other.


use ConnectionContext;

use futures::{Async, Future, Poll};
use futures::stream::Stream;

use irc::{IrcCommand, IrcUserConnection};

use matrix::{LoginError, MatrixClient};
use matrix::protocol::{SyncResponse, JoinedRoomSyncResponse};
use matrix::Room as MatrixRoom;

use std::io;
use std::collections::BTreeMap;

use itertools::Itertools;

use serde_json::Value;

use tokio_core::io::Io;
use tokio_core::reactor::Handle;
use url::Url;

use tasked_futures::{TaskExecutorQueue, TaskExecutor, FutureTaskedExt, TaskedFuture};


/// Bridges a single IRC connection with a matrix session.
///
/// The `Bridge` object is a future that resolves when the IRC connection closes the session (or
/// on unrecoverable error).
pub struct Bridge<IS: Io + 'static> {
    irc_conn: IrcUserConnection<IS>,
    matrix_client: MatrixClient,
    ctx: ConnectionContext,
    closed: bool,
    mappings: MappingStore,
    handle: Handle,
    is_first_sync: bool,
    executor_queue: TaskExecutorQueue<Bridge<IS>, io::Error>,
    joining_map: BTreeMap<String, String>,
}

impl<IS: Io> Bridge<IS> {
    /// Given a new TCP connection wait until the IRC side logs in, and then login to the Matrix
    /// HS with the given user name and password.
    ///
    /// The bridge won't process any IRC commands until the initial sync has finished.
    pub fn create(handle: Handle, base_url: Url, stream: IS, irc_server_name: String, ctx: ConnectionContext) -> impl Future<Item=Bridge<IS>, Error=io::Error> {
        IrcUserConnection::await_login(irc_server_name, stream, ctx.clone())
        .and_then(move |mut user_connection| {
            MatrixClient::login(
                handle.clone(), base_url, user_connection.user.clone(), user_connection.password.clone()
            ).then(move |res| {
                match res {
                    Ok(matrix_client) => Ok(Bridge {
                        irc_conn: user_connection,
                        matrix_client: matrix_client,
                        ctx: ctx,
                        closed: false,
                        mappings: MappingStore::default(),
                        handle: handle,
                        is_first_sync: true,
                        executor_queue: TaskExecutorQueue::default(),
                        joining_map: BTreeMap::new(),
                    }),
                    Err(LoginError::InvalidPassword) => {
                        user_connection.write_invalid_password();
                        Err(io::Error::new(io::ErrorKind::Other, "Invalid password"))
                    }
                    Err(LoginError::Io(e)) => Err(e),
                }
            })
        })
        .and_then(|mut bridge| {
            {
                let Bridge { ref mut mappings, ref mut irc_conn, ref matrix_client, .. } = bridge;
                let own_nick = irc_conn.nick.clone();
                let own_user_id = matrix_client.get_user_id().into();
                mappings.insert_nick(irc_conn, own_nick, own_user_id);
            }
            bridge.spawn_fn(|bridge| bridge.poll_irc());
            bridge.spawn_fn(|bridge| bridge.poll_matrix());
            Ok(bridge)
        })
    }

    fn handle_irc_cmd(&mut self, line: IrcCommand) {
        debug!(self.ctx.logger, "Received IRC line"; "command" => line.command());

        match line {
            IrcCommand::PrivMsg { channel, text } => {
                if let Some(room_id) = self.mappings.channel_to_room_id(&channel) {
                    info!(self.ctx.logger, "Got msg"; "channel" => channel.as_str(), "room_id" => room_id.as_str());
                    self.handle.spawn(
                        self.matrix_client.send_text_message(room_id, text)
                        .map(|_| ()).map_err(move |_| task_warn!("Failed to send"))
                    );
                } else {
                    warn!(self.ctx.logger, "Unknown channel"; "channel" => channel.as_str());
                }
            }
            IrcCommand::Join { channel } => {
                info!(self.ctx.logger, "Joining channel"; "channel" => channel);

                let join_future = self.matrix_client.join_room(channel.as_str())
                    .into_tasked()
                    .map(move |room_join_response, bridge: &mut Bridge<IS>| {
                        let room_id = room_join_response.room_id;

                        task_info!("Joined channel"; "channel" => channel, "room_id" => room_id);

                        if let Some(mapped_channel) = bridge.mappings.room_id_to_channel(&room_id) {
                            if mapped_channel == &channel {
                                // We've already joined this channel, most likely we got the sync
                                // response before the joined response.
                                // TODO: Do we wan to send something to IRC?
                                task_trace!("Already in IRC channel");
                            } else {
                                // We respond to the join with a redirect!
                                task_trace!("Redirecting channl"; "prev" => channel, "new" => *mapped_channel);
                                bridge.irc_conn.write_redirect_join(&channel, mapped_channel);
                            }
                        } else {
                            task_trace!("Waiting for room to come down sync"; "room_id" => room_id);
                            bridge.joining_map.insert(room_id, channel);
                        }
                    });
                // TODO: Handle failure of join. Ensure that joining map is cleared.
                self.spawn(join_future);
            }
            // TODO: Handle PART
            c => {
                warn!(self.ctx.logger, "Ignoring IRC command"; "command" => c.command());
            }
        }
    }

    fn handle_sync_response(&mut self, sync_response: SyncResponse) {
        trace!(self.ctx.logger, "Received sync response"; "batch" => sync_response.next_batch);

        if self.is_first_sync {
            info!(self.ctx.logger, "Received initial sync response");

            self.irc_conn.welcome();
            self.irc_conn.send_ping("HELLO");
        }

        for (room_id, sync) in &sync_response.rooms.join {
            self.handle_room_sync(room_id, sync);
        }

        if self.is_first_sync {
            info!(self.ctx.logger, "Finished processing initial sync response");
            self.is_first_sync = false;
        }
    }

    fn handle_room_sync(&mut self, room_id: &str, sync: &JoinedRoomSyncResponse) {
        let (channel, new) = if let Some(room) = self.matrix_client.get_room(room_id) {
            self.mappings.create_or_get_channel_name_from_matrix(&mut self.irc_conn, room)
        } else {
            warn!(self.ctx.logger, "Got room matrix doesn't know about"; "room_id" => room_id);
            return;
        };

        if let Some(attempt_channel) = self.joining_map.remove(room_id) {
            if &attempt_channel != &channel {
                self.irc_conn.write_redirect_join(&attempt_channel, &channel);
            }
        }

        for ev in &sync.timeline.events {
<<<<<<< HEAD
            match ev.etype.as_ref() {
                "m.room.message" => {
                    if let Some(body) = ev.content.find("body").and_then(Value::as_str) {
                        if let Some(sender_nick) = self.mappings.get_nick_from_matrix(&ev.sender) {
                            self.irc_conn.send_message(&channel, sender_nick, body);
                        } else {
                            warn!(self.ctx.logger, "Sender not in room"; "room" => room_id, "sender" => &ev.sender[..]);
                        }
                    }
                },
                "m.room.member" => {
                    let userid = match ev.state_key {
                        Some(ref uid) => uid,
                        None      => {
                            warn!(self.ctx.logger, "MemberEvent with no username, skipping"; "event" => format!("{:?}", ev));
                            continue;
                        }
                    };
                    let displayname = match ev.content.find("displayname").and_then(Value::as_str) {
                        Some(dname) => dname,
                        None        => userid,
                    };

                    if let Some(membership) = ev.content.find("membership").and_then(Value::as_str) {
                        match membership.as_ref() {
                            "join" => {
                                self.mappings.create_or_get_nick_from_matrix(&mut self.irc_conn, &userid, &displayname);
                                let nickname = format!("{}!{}", &displayname, self.ircify_userid(&userid));
                                self.irc_conn.write_join(&nickname, &channel);
                            },
                            "leave" => {
                                if let Some(displayname) = self.mappings.get_nick_from_matrix(&ev.sender) {
                                    let nickname = format!("{}!{}", &displayname, self.ircify_userid(&userid));
                                    self.irc_conn.write_part(&nickname, &channel);
                                }
                            },
                            _  => warn!(self.ctx.logger, "NYI room membership event"; "membership" => membership)
                        }
                    }
                },
                _ => warn!(self.ctx.logger, "NYI timeline event"; "event" => format!("{:?}", ev))
=======
            if ev.etype == "m.room.message" {
                let sender_nick = match self.mappings.get_nick_from_matrix(&ev.sender) {
                    Some(x) => x,
                    None    => {
                        warn!(self.ctx.logger, "Sender not in room"; "room" => room_id, "sender" => &ev.sender[..]);
                        continue;
                    }
                };
                let body = match ev.content.get("body").and_then(Value::as_str) {
                    Some(x) => x,
                    None    => {
                        warn!(self.ctx.logger, "Message has no body"; "room" => room_id, "message" => format!("{:?}", ev));
                        continue;
                    }
                };
                let msgtype = match ev.content.get("msgtype").and_then(Value::as_str) {
                    Some(x) => x,
                    None    => {
                        warn!(self.ctx.logger, "Message has no msgtype"; "room" => room_id, "message" => format!("{:?}", ev));
                        continue;
                    }
                };
                match msgtype {
                    "m.text"  => self.irc_conn.send_message(&channel, sender_nick, body),
                    "m.emote" => self.irc_conn.send_action(&channel, sender_nick, body),
                    "m.image" | "m.file" | "m.video" | "m.audio" => {
                        let url = ev.content.get("url").and_then(Value::as_str);
                        match url {
                            Some(url) => self.irc_conn.send_message(&channel, sender_nick,
                                                                    self.matrix_client.media_url(&url).as_str()),
                            None      => warn!(self.ctx.logger, "Media message has no url"; "room" => room_id,
                                                                                            "message" => format!("{:?}", ev))
                        }
                    },
                    _ => {
                        warn!(self.ctx.logger, "Unknown msgtype"; "room" => room_id, "msgtype" => msgtype);
                        self.irc_conn.send_message(&channel, sender_nick, body);
                    },
                }
>>>>>>> 79487fe4
            }

        }

        if !new {
            // TODO: Send down new state
        }
    }

    fn ircify_userid(&self, userid: &str) -> String {
        userid[1..].splitn(2, ":").join("@")
    }

    fn poll_irc(&mut self) -> Poll<(), io::Error> {
        // Don't handle more IRC messages until we have done an initial sync.
        // This is safe as we will get woken up by the sync.
        if self.is_first_sync {
            return Ok(Async::NotReady);
        }

        loop {
            if let Some(line) = try_ready!(self.irc_conn.poll()) {
                self.handle_irc_cmd(line);
            } else {
                self.closed = true;
                self.stop();
                return Ok(Async::Ready(()));
            }
        }
    }

    fn poll_matrix(&mut self) -> Poll<(), io::Error> {
        loop {
            if let Some(sync_response) = try_ready!(self.matrix_client.poll()) {
                self.handle_sync_response(sync_response);
            } else {
                self.closed = true;
                self.stop();
                return Ok(Async::Ready(()))
            }
        }
    }
}

impl<IS: Io> TaskExecutor for Bridge<IS> {
    type Error = io::Error;

    fn task_executor_mut(&mut self) -> &mut TaskExecutorQueue<Self, io::Error> {
        &mut self.executor_queue
    }
}


/// Handles mapping various IRC and Matrix ID's onto each other.
#[derive(Debug, Clone, Default)]
struct MappingStore {
    channel_to_room_id: BTreeMap<String, String>,
    room_id_to_channel: BTreeMap<String, String>,

    matrix_uid_to_nick: BTreeMap<String, String>,
    nick_matrix_uid: BTreeMap<String, String>,
}

impl MappingStore {
    pub fn insert_nick<S: Io>(&mut self, irc_server: &mut IrcUserConnection<S>, nick: String, user_id: String) {
        self.matrix_uid_to_nick.insert(user_id.clone(), nick.clone());
        self.nick_matrix_uid.insert(nick.clone(), user_id.clone());

        irc_server.create_user(nick.clone(), user_id.into());
    }

    pub fn channel_to_room_id(&mut self, channel: &str) -> Option<&String> {
        self.channel_to_room_id.get(channel)
    }

    pub fn room_id_to_channel(&mut self, room_id: &str) -> Option<&String> {
        self.room_id_to_channel.get(room_id)
    }

    pub fn create_or_get_channel_name_from_matrix<S: Io>(
        &mut self, irc_server: &mut IrcUserConnection<S>, room: &MatrixRoom
    ) -> (String, bool) {
        let room_id = room.get_room_id();

        if let Some(channel) = self.room_id_to_channel.get(room_id) {
            return (channel.clone(), false);
        }

        // FIXME: Make sure it really is unique
        let mut channel = {
            if let Some(alias) = room.get_state_content_key("m.room.canonical_alias", "", "alias") {
                alias.into()
            } else if let Some(name) = room.get_name() {
                let stripped_name: String = name.chars().filter(|c| match *c {
                    '\x00' ... '\x20' | '@' | '"' | '+' | '#' | '\x7F' => false,
                    _ => true,
                }).collect();

                if !stripped_name.is_empty() {
                    format!("#{}", stripped_name)
                } else {
                    format!("#{}", room_id)
                }
            } else {
                format!("#{}", room_id)
            }
        };

        if irc_server.channel_exists(&channel) {
            let mut idx = 1;
            loop {
                let new_channel = format!("{}[{}]", &channel, idx);
                if !irc_server.channel_exists(&new_channel) {
                    channel = new_channel;
                    break;
                }
                idx += 1;
            }
        }

        self.room_id_to_channel.insert(room_id.into(), channel.clone());
        self.channel_to_room_id.insert(channel.clone(), room_id.into());

        let members: Vec<_> = room.get_members().iter().map(|(_, member)| {
            (self.create_or_get_nick_from_matrix(irc_server, &member.user_id, &member.display_name), member.moderator)
        }).collect();

        irc_server.add_channel(
            channel.clone(),
            room.get_topic().unwrap_or("").into(),
            &members.iter().map(|&(ref nick, op)| (nick, op)).collect::<Vec<_>>()[..],  // FIXME: To get around lifetimes
        );

        (channel, true)
    }

    pub fn create_or_get_nick_from_matrix<S: Io>(
        &mut self, irc_server: &mut IrcUserConnection<S>, user_id: &str, display_name: &str
    ) -> String {
        if let Some(nick) = self.matrix_uid_to_nick.get(user_id) {
            return nick.clone();
        }

        let mut nick: String = display_name.chars().filter(|c| match *c {
            '\x00' ... '\x20' | '@' | '"' | '+' | '#' | '\x7F' => false,
            _ => true,
        }).collect();


        if nick.len() < 3 {
            nick = user_id.chars().filter(|c| match *c {
                '\x00' ... '\x20' | '@' | '"' | '+' | '#' | '\x7F' => false,
                _ => true,
            }).collect();
        }

        if irc_server.nick_exists(&nick) {
            let mut idx = 1;
            loop {
                let new_nick = format!("{}[{}]", &nick, idx);
                if !irc_server.nick_exists(&new_nick) {
                    nick = new_nick;
                    break;
                }
                idx += 1;
            }
        }

        self.matrix_uid_to_nick.insert(user_id.into(), nick.clone());
        self.nick_matrix_uid.insert(nick.clone(), user_id.into());

        irc_server.create_user(nick.clone(), user_id.into());

        nick
    }

    pub fn get_nick_from_matrix(&self, user_id: &str) -> Option<&String> {
        self.matrix_uid_to_nick.get(user_id)
    }
}<|MERGE_RESOLUTION|>--- conflicted
+++ resolved
@@ -29,8 +29,6 @@
 
 use std::io;
 use std::collections::BTreeMap;
-
-use itertools::Itertools;
 
 use serde_json::Value;
 
@@ -187,17 +185,7 @@
         }
 
         for ev in &sync.timeline.events {
-<<<<<<< HEAD
             match ev.etype.as_ref() {
-                "m.room.message" => {
-                    if let Some(body) = ev.content.find("body").and_then(Value::as_str) {
-                        if let Some(sender_nick) = self.mappings.get_nick_from_matrix(&ev.sender) {
-                            self.irc_conn.send_message(&channel, sender_nick, body);
-                        } else {
-                            warn!(self.ctx.logger, "Sender not in room"; "room" => room_id, "sender" => &ev.sender[..]);
-                        }
-                    }
-                },
                 "m.room.member" => {
                     let userid = match ev.state_key {
                         Some(ref uid) => uid,
@@ -206,12 +194,12 @@
                             continue;
                         }
                     };
-                    let displayname = match ev.content.find("displayname").and_then(Value::as_str) {
+                    let displayname = match ev.content.get("displayname").and_then(Value::as_str) {
                         Some(dname) => dname,
                         None        => userid,
                     };
 
-                    if let Some(membership) = ev.content.find("membership").and_then(Value::as_str) {
+                    if let Some(membership) = ev.content.get("membership").and_then(Value::as_str) {
                         match membership.as_ref() {
                             "join" => {
                                 self.mappings.create_or_get_nick_from_matrix(&mut self.irc_conn, &userid, &displayname);
@@ -228,48 +216,47 @@
                         }
                     }
                 },
+                "m.room.message" => {
+                    let sender_nick = match self.mappings.get_nick_from_matrix(&ev.sender) {
+                        Some(x) => x,
+                        None    => {
+                            warn!(self.ctx.logger, "Sender not in room"; "room" => room_id, "sender" => &ev.sender[..]);
+                            continue;
+                        }
+                    };
+                    let body = match ev.content.get("body").and_then(Value::as_str) {
+                        Some(x) => x,
+                        None    => {
+                            warn!(self.ctx.logger, "Message has no body"; "room" => room_id, "message" => format!("{:?}", ev));
+                            continue;
+                        }
+                    };
+                    let msgtype = match ev.content.get("msgtype").and_then(Value::as_str) {
+                        Some(x) => x,
+                        None    => {
+                            warn!(self.ctx.logger, "Message has no msgtype"; "room" => room_id, "message" => format!("{:?}", ev));
+                            continue;
+                        }
+                    };
+                    match msgtype {
+                        "m.text"  => self.irc_conn.send_message(&channel, sender_nick, body),
+                        "m.emote" => self.irc_conn.send_action(&channel, sender_nick, body),
+                        "m.image" | "m.file" | "m.video" | "m.audio" => {
+                            let url = ev.content.get("url").and_then(Value::as_str);
+                            match url {
+                                Some(url) => self.irc_conn.send_message(&channel, sender_nick,
+                                                                        self.matrix_client.media_url(&url).as_str()),
+                                None      => warn!(self.ctx.logger, "Media message has no url"; "room" => room_id,
+                                                                                                "message" => format!("{:?}", ev))
+                            }
+                        },
+                        _ => {
+                            warn!(self.ctx.logger, "Unknown msgtype"; "room" => room_id, "msgtype" => msgtype);
+                            self.irc_conn.send_message(&channel, sender_nick, body);
+                        },
+                    }
+                },
                 _ => warn!(self.ctx.logger, "NYI timeline event"; "event" => format!("{:?}", ev))
-=======
-            if ev.etype == "m.room.message" {
-                let sender_nick = match self.mappings.get_nick_from_matrix(&ev.sender) {
-                    Some(x) => x,
-                    None    => {
-                        warn!(self.ctx.logger, "Sender not in room"; "room" => room_id, "sender" => &ev.sender[..]);
-                        continue;
-                    }
-                };
-                let body = match ev.content.get("body").and_then(Value::as_str) {
-                    Some(x) => x,
-                    None    => {
-                        warn!(self.ctx.logger, "Message has no body"; "room" => room_id, "message" => format!("{:?}", ev));
-                        continue;
-                    }
-                };
-                let msgtype = match ev.content.get("msgtype").and_then(Value::as_str) {
-                    Some(x) => x,
-                    None    => {
-                        warn!(self.ctx.logger, "Message has no msgtype"; "room" => room_id, "message" => format!("{:?}", ev));
-                        continue;
-                    }
-                };
-                match msgtype {
-                    "m.text"  => self.irc_conn.send_message(&channel, sender_nick, body),
-                    "m.emote" => self.irc_conn.send_action(&channel, sender_nick, body),
-                    "m.image" | "m.file" | "m.video" | "m.audio" => {
-                        let url = ev.content.get("url").and_then(Value::as_str);
-                        match url {
-                            Some(url) => self.irc_conn.send_message(&channel, sender_nick,
-                                                                    self.matrix_client.media_url(&url).as_str()),
-                            None      => warn!(self.ctx.logger, "Media message has no url"; "room" => room_id,
-                                                                                            "message" => format!("{:?}", ev))
-                        }
-                    },
-                    _ => {
-                        warn!(self.ctx.logger, "Unknown msgtype"; "room" => room_id, "msgtype" => msgtype);
-                        self.irc_conn.send_message(&channel, sender_nick, body);
-                    },
-                }
->>>>>>> 79487fe4
             }
 
         }
@@ -280,7 +267,7 @@
     }
 
     fn ircify_userid(&self, userid: &str) -> String {
-        userid[1..].splitn(2, ":").join("@")
+        userid[1..].replacen(":", "@", 1).replace(" ", "")
     }
 
     fn poll_irc(&mut self) -> Poll<(), io::Error> {
